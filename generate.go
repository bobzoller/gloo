--- conflicted
+++ resolved
@@ -1,11 +1,6 @@
 package main
 
 import (
-<<<<<<< HEAD
-=======
-	"github.com/solo-io/gloo/pkg/version"
-
->>>>>>> 9cc20819
 	"github.com/solo-io/go-utils/log"
 	"github.com/solo-io/solo-kit/pkg/code-generator/cmd"
 	"github.com/solo-io/solo-kit/pkg/code-generator/docgen/options"
@@ -21,21 +16,16 @@
 	// log.Printf("starting generate")
 
 	generateOptions := cmd.GenerateOptions{
-		SkipGenMocks: true,
+		SkipGenMocks:  true,
 		CustomImports: nil,
-		SkipDirs: nil,
-		RelativeRoot: "projects",
+		SkipDirs:      nil,
+		RelativeRoot:  "projects",
 		CompileProtos: true,
 		GenDocs: &cmd.DocsOptions{
 			Output: options.Hugo,
-
 		},
 	}
-<<<<<<< HEAD
 	if err := cmd.Generate(generateOptions); err != nil {
-=======
-	if err := cmd.Generate(cmd.GenerateOptions{RelativeRoot: "projects", CompileProtos: true, GenDocs: &docsOpts, SkipGenMocks: true}); err != nil {
->>>>>>> 9cc20819
 		log.Fatalf("generate failed!: %v", err)
 	}
 }