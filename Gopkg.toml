[prune]
  go-tests = true
  unused-packages = true

[[override]]
  name = "gopkg.in/fsnotify.v1"
  source = "https://github.com/fsnotify/fsnotify.git"

[[constraint]]
  version = ">=0.8.2"
  name = "github.com/envoyproxy/go-control-plane"

[[constraint]]
  version = "1.3.0"
  name = "github.com/gogo/protobuf"

[[override]]
  branch = "master"
  name = "k8s.io/api"

[[override]]
  version = "1.3.1"
  name = "github.com/golang/protobuf"

[[constraint]]
  name = "github.com/solo-io/envoy-operator"
  version = "0.1.0"

[[constraint]]
  name = "github.com/solo-io/solo-kit"
  version = "0.10.20"

[[override]]
  name = "github.com/solo-io/go-utils"
<<<<<<< HEAD
  version = "0.10.5"
=======
  version = "0.10.8"
>>>>>>> 2733ec66

[[constraint]]
  name = "github.com/hashicorp/consul"
  version = "1.5.2"

[[constraint]]
  name = "github.com/solo-io/go-checkpoint"
  version = "0.1.0"

# make sure all kubernetes code is the same version.
# when updating, update all in the same time.

[[constraint]]
  name = "github.com/aws/aws-sdk-go"
  version = "1.20.6"

[[override]]
  name = "k8s.io/kubernetes"
  version = "=v1.13.1"

[[constraint]]
  name = "k8s.io/api"
  version = "kubernetes-1.13.1"

[[override]]
  name = "k8s.io/client-go"
  version = "kubernetes-1.13.1"

[[override]]
  name = "k8s.io/apimachinery"
  version = "kubernetes-1.13.1"

[[override]]
  name = "k8s.io/apiextensions-apiserver"
  version = "kubernetes-1.13.1"

[[override]]
  name = "k8s.io/apiserver"
  version = "kubernetes-1.13.1"

[[override]]
  name = "k8s.io/helm"
  version = "v2.12.3"

[[override]]
  name = "github.com/go-openapi/spec"
  version = "0.19.2"

[[constraint]]
  name = "knative.dev/serving"
  version = "v0.8.0"

# added to support knative v0.8.0
[[override]]
  name = "golang.org/x/net"
  revision = "aaf60122140d3fcf75376d319f0554393160eb50"

# added to support knative v0.8.0
[[override]]
  name = "golang.org/x/xerrors"
  revision = "a985d3407aa71f30cf86696ee0a2f409709f22e1"

[[override]]
  name = "k8s.io/klog"
  revision = "9cbb78b20423182f9e5b2a214dd255f5e117d2d1"
  source = "github.com/stefanprodan/klog"<|MERGE_RESOLUTION|>--- conflicted
+++ resolved
@@ -32,11 +32,7 @@
 
 [[override]]
   name = "github.com/solo-io/go-utils"
-<<<<<<< HEAD
-  version = "0.10.5"
-=======
   version = "0.10.8"
->>>>>>> 2733ec66
 
 [[constraint]]
   name = "github.com/hashicorp/consul"
