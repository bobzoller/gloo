--- conflicted
+++ resolved
@@ -29,12 +29,8 @@
 
 [[constraint]]
   name = "github.com/solo-io/solo-kit"
-<<<<<<< HEAD
   branch = "support-resource-multiversion"
-#  version = "0.9.9"
-=======
-  version = "0.9.13"
->>>>>>> 9cc20819
+#  version = "0.9.13"
 
 [[constraint]]
   name = "github.com/solo-io/go-utils"
