package translator_test

import (
	"context"
	"time"

	"github.com/solo-io/gloo/projects/gloo/pkg/api/v1/plugins/transformation"

	"github.com/gogo/protobuf/types"
	. "github.com/onsi/ginkgo"
	. "github.com/onsi/gomega"
	v2 "github.com/solo-io/gloo/projects/gateway/pkg/api/v2"
	. "github.com/solo-io/gloo/projects/gateway/pkg/translator"
	"github.com/solo-io/gloo/projects/gloo/pkg/api/v1/plugins/tcp"

	v1 "github.com/solo-io/gloo/projects/gateway/pkg/api/v1"
	gloov1 "github.com/solo-io/gloo/projects/gloo/pkg/api/v1"
	"github.com/solo-io/solo-kit/pkg/api/v1/resources/core"
)

const (
	ns  = "gloo-system"
	ns2 = "gloo-system2"
)

var _ = Describe("Translator", func() {
	var (
		snap       *v2.ApiSnapshot
		translator Translator
	)

	Context("translator", func() {
		BeforeEach(func() {
			translator = NewTranslator([]ListenerFactory{&HttpTranslator{}, &TcpTranslator{}})
			snap = &v2.ApiSnapshot{
				Gateways: v2.GatewayList{
					{
						Metadata: core.Metadata{Namespace: ns, Name: "name"},
						GatewayType: &v2.Gateway_HttpGateway{
							HttpGateway: &v2.HttpGateway{},
						},
						BindPort: 2,
					},
					{
						Metadata: core.Metadata{Namespace: ns2, Name: "name2"},
						GatewayType: &v2.Gateway_HttpGateway{
							HttpGateway: &v2.HttpGateway{},
						},
						BindPort: 2,
					},
				},
				VirtualServices: v1.VirtualServiceList{
					{
						Metadata: core.Metadata{Namespace: ns, Name: "name1"},
						VirtualHost: &v1.VirtualHost{
							Domains: []string{"d1.com"},
							Routes: []*v1.Route{
								{
									Matcher: &gloov1.Matcher{
										PathSpecifier: &gloov1.Matcher_Prefix{
											Prefix: "/1",
										},
									},
								},
							},
						},
					},
					{
						Metadata: core.Metadata{Namespace: ns, Name: "name2"},
						VirtualHost: &v1.VirtualHost{
							Domains: []string{"d2.com"},
							Routes: []*v1.Route{
								{
									Matcher: &gloov1.Matcher{
										PathSpecifier: &gloov1.Matcher_Prefix{
											Prefix: "/2",
										},
									},
								},
							},
						},
					},
				},
			}
		})

		It("should translate proxy with default name", func() {
			proxy, errs := translator.Translate(context.Background(), GatewayProxyName, ns, snap, snap.Gateways)

			Expect(errs).To(HaveLen(3))
			Expect(errs.Validate()).NotTo(HaveOccurred())
			Expect(proxy.Metadata.Name).To(Equal(GatewayProxyName))
			Expect(proxy.Metadata.Namespace).To(Equal(ns))
		})

		It("should properly translate listener plugins to proxy listener", func() {
			extensions := map[string]*types.Struct{
				"plugin": &types.Struct{},
			}

			snap.Gateways[0].Plugins = &gloov1.ListenerPlugins{
				Extensions: &gloov1.Extensions{
					Configs: extensions,
				},
			}

			httpGateway := snap.Gateways[0].GetHttpGateway()
			Expect(httpGateway).NotTo(BeNil())
			httpGateway.Plugins = &gloov1.HttpListenerPlugins{Extensions: &gloov1.Extensions{
				Configs: extensions,
			}}

			proxy, errs := translator.Translate(context.Background(), GatewayProxyName, ns, snap, snap.Gateways)

			Expect(errs).To(HaveLen(3))
			Expect(errs.Validate()).NotTo(HaveOccurred())
			Expect(proxy.Metadata.Name).To(Equal(GatewayProxyName))
			Expect(proxy.Metadata.Namespace).To(Equal(ns))
			Expect(proxy.Listeners).To(HaveLen(1))
			Expect(proxy.Listeners[0].Plugins.Extensions.Configs).To(HaveKey("plugin"))
			Expect(proxy.Listeners[0].Plugins.Extensions.Configs["plugin"]).To(Equal(extensions["plugin"]))
			httpListener := proxy.Listeners[0].GetHttpListener()
			Expect(httpListener).NotTo(BeNil())
			Expect(httpListener.ListenerPlugins.Extensions.Configs).To(HaveKey("plugin"))
			Expect(httpListener.ListenerPlugins.Extensions.Configs["plugin"]).To(Equal(extensions["plugin"]))
		})

		It("should translate two gateways with same name (different types) to one proxy with the same name", func() {
			snap.Gateways = append(
				snap.Gateways,
				&v2.Gateway{
					Metadata: core.Metadata{Namespace: ns, Name: "name2"},
					GatewayType: &v2.Gateway_TcpGateway{
						TcpGateway: &v2.TcpGateway{},
					},
				},
			)

			proxy, errs := translator.Translate(context.Background(), GatewayProxyName, ns, snap, snap.Gateways)

			Expect(errs.Validate()).NotTo(HaveOccurred())
			Expect(proxy.Metadata.Name).To(Equal(GatewayProxyName))
			Expect(proxy.Metadata.Namespace).To(Equal(ns))
			Expect(proxy.Listeners).To(HaveLen(2))
		})

		It("should translate two gateways with same name (and types) to one proxy with the same name", func() {
			snap.Gateways = append(
				snap.Gateways,
				&v2.Gateway{
					Metadata: core.Metadata{Namespace: ns, Name: "name2"},
					GatewayType: &v2.Gateway_HttpGateway{
						HttpGateway: &v2.HttpGateway{},
					},
				},
			)

			proxy, errs := translator.Translate(context.Background(), GatewayProxyName, ns, snap, snap.Gateways)

			Expect(errs.Validate()).NotTo(HaveOccurred())
			Expect(proxy.Metadata.Name).To(Equal(GatewayProxyName))
			Expect(proxy.Metadata.Namespace).To(Equal(ns))
			Expect(proxy.Listeners).To(HaveLen(2))
		})

		It("should error on two gateways with the same port in the same namespace", func() {
			dupeGateway := v2.Gateway{
				Metadata: core.Metadata{Namespace: ns, Name: "name2"},
				BindPort: 2,
			}
			snap.Gateways = append(snap.Gateways, &dupeGateway)

			_, errs := translator.Translate(context.Background(), GatewayProxyName, ns, snap, snap.Gateways)
			err := errs.Validate()
			Expect(err).To(HaveOccurred())
			Expect(err.Error()).To(ContainSubstring("bind-address :2 is not unique in a proxy. gateways: gloo-system.name,gloo-system.name2"))
		})

	})

	Context("http", func() {
		Context("all-in-one virtualservice", func() {

			var (
				factory *HttpTranslator
			)

			BeforeEach(func() {
				factory = &HttpTranslator{}
				translator = NewTranslator([]ListenerFactory{factory})
				snap = &v2.ApiSnapshot{
					Gateways: v2.GatewayList{
						{
							Metadata: core.Metadata{Namespace: ns, Name: "name"},
							GatewayType: &v2.Gateway_HttpGateway{
								HttpGateway: &v2.HttpGateway{},
							},
							BindPort: 2,
						},
						{
							Metadata: core.Metadata{Namespace: ns2, Name: "name2"},
							GatewayType: &v2.Gateway_HttpGateway{
								HttpGateway: &v2.HttpGateway{},
							},
							BindPort: 2,
						},
					},
					VirtualServices: v1.VirtualServiceList{
						{
							Metadata: core.Metadata{Namespace: ns, Name: "name1"},
							VirtualHost: &v1.VirtualHost{
								Domains: []string{"d1.com"},
								Routes: []*v1.Route{
									{
										Matcher: &gloov1.Matcher{
											PathSpecifier: &gloov1.Matcher_Prefix{
												Prefix: "/1",
											},
										},
									},
								},
							},
						},
						{
							Metadata: core.Metadata{Namespace: ns, Name: "name2"},
							VirtualHost: &v1.VirtualHost{
								Domains: []string{"d2.com"},
								Routes: []*v1.Route{
									{
										Matcher: &gloov1.Matcher{
											PathSpecifier: &gloov1.Matcher_Prefix{
												Prefix: "/2",
											},
										},
									},
								},
							},
						},
					},
				}
			})

			It("should translate an empty gateway to have all vservices", func() {

				proxy, _ := translator.Translate(context.Background(), GatewayProxyName, ns, snap, snap.Gateways)

				Expect(proxy.Listeners).To(HaveLen(1))
				listener := proxy.Listeners[0].ListenerType.(*gloov1.Listener_HttpListener).HttpListener
				Expect(listener.VirtualHosts).To(HaveLen(2))
			})

			It("should have no ssl config", func() {
				proxy, _ := translator.Translate(context.Background(), GatewayProxyName, ns, snap, snap.Gateways)

				Expect(proxy.Listeners).To(HaveLen(1))
				Expect(proxy.Listeners[0].SslConfigurations).To(BeEmpty())
			})

			It("should translate a gateway to only have its vservices", func() {
				snap.Gateways[0].GatewayType = &v2.Gateway_HttpGateway{
					HttpGateway: &v2.HttpGateway{
						VirtualServices: []core.ResourceRef{snap.VirtualServices[0].Metadata.Ref()},
					},
				}

				proxy, errs := translator.Translate(context.Background(), GatewayProxyName, ns, snap, snap.Gateways)

				Expect(errs.Validate()).NotTo(HaveOccurred())
				Expect(proxy).NotTo(BeNil())
				Expect(proxy.Listeners).To(HaveLen(1))
				listener := proxy.Listeners[0].ListenerType.(*gloov1.Listener_HttpListener).HttpListener
				Expect(listener.VirtualHosts).To(HaveLen(1))
			})

			It("should not have vhosts with ssl", func() {
				snap.VirtualServices[0].SslConfig = new(gloov1.SslConfig)

				proxy, errs := translator.Translate(context.Background(), GatewayProxyName, ns, snap, snap.Gateways)

				Expect(errs.Validate()).NotTo(HaveOccurred())

				Expect(proxy.Listeners).To(HaveLen(1))
				listener := proxy.Listeners[0].ListenerType.(*gloov1.Listener_HttpListener).HttpListener
				Expect(listener.VirtualHosts).To(HaveLen(1))
				Expect(listener.VirtualHosts[0].Name).To(ContainSubstring("name2"))
			})

			It("should not have vhosts without ssl", func() {
				snap.Gateways[0].Ssl = true
				snap.VirtualServices[0].SslConfig = new(gloov1.SslConfig)

				proxy, errs := translator.Translate(context.Background(), GatewayProxyName, ns, snap, snap.Gateways)

				Expect(errs.Validate()).NotTo(HaveOccurred())

				Expect(proxy.Listeners).To(HaveLen(1))
				listener := proxy.Listeners[0].ListenerType.(*gloov1.Listener_HttpListener).HttpListener
				Expect(listener.VirtualHosts).To(HaveLen(1))
				Expect(listener.VirtualHosts[0].Name).To(ContainSubstring("name1"))
			})

			Context("merge", func() {
				BeforeEach(func() {
					snap.VirtualServices[1].VirtualHost.Domains = snap.VirtualServices[0].VirtualHost.Domains
				})

				It("should translate 2 virtual services with the same domains to 1 virtual service", func() {

					proxy, errs := translator.Translate(context.Background(), GatewayProxyName, ns, snap, snap.Gateways)

					Expect(errs.Validate()).NotTo(HaveOccurred())
					Expect(proxy.Metadata.Name).To(Equal(GatewayProxyName))
					Expect(proxy.Metadata.Namespace).To(Equal(ns))
					Expect(proxy.Listeners).To(HaveLen(1))
					listener := proxy.Listeners[0].ListenerType.(*gloov1.Listener_HttpListener).HttpListener
					Expect(listener.VirtualHosts).To(HaveLen(1))
				})

				It("should translate 2 virtual services with the empty domains", func() {
					snap.VirtualServices[1].VirtualHost.Domains = nil
					snap.VirtualServices[0].VirtualHost.Domains = nil

					proxy, errs := translator.Translate(context.Background(), GatewayProxyName, ns, snap, snap.Gateways)

					Expect(errs.Validate()).NotTo(HaveOccurred())
					Expect(proxy.Listeners).To(HaveLen(1))
					listener := proxy.Listeners[0].ListenerType.(*gloov1.Listener_HttpListener).HttpListener
					Expect(listener.VirtualHosts).To(HaveLen(1))
					Expect(listener.VirtualHosts[0].Name).NotTo(BeEmpty())
					Expect(listener.VirtualHosts[0].Name).NotTo(Equal(ns + "."))
				})

				It("should not error with one contains plugins", func() {
					snap.VirtualServices[0].VirtualHost.VirtualHostPlugins = new(gloov1.VirtualHostPlugins)

					_, errs := translator.Translate(context.Background(), GatewayProxyName, ns, snap, snap.Gateways)

					Expect(errs.Validate()).NotTo(HaveOccurred())
				})

				It("should error with both having plugins", func() {
					snap.VirtualServices[0].VirtualHost.VirtualHostPlugins = new(gloov1.VirtualHostPlugins)
					snap.VirtualServices[1].VirtualHost.VirtualHostPlugins = new(gloov1.VirtualHostPlugins)

					_, errs := translator.Translate(context.Background(), GatewayProxyName, ns, snap, snap.Gateways)

					Expect(errs.Validate()).To(HaveOccurred())
				})

				It("should not error with one contains ssl config", func() {
					snap.VirtualServices[0].SslConfig = new(gloov1.SslConfig)

					proxy, errs := translator.Translate(context.Background(), GatewayProxyName, ns, snap, snap.Gateways)

					Expect(errs.Validate()).NotTo(HaveOccurred())
					listener := proxy.Listeners[0].ListenerType.(*gloov1.Listener_HttpListener).HttpListener
					Expect(listener.VirtualHosts).To(HaveLen(1))
				})

				It("should not error with one contains ssl config", func() {
					snap.Gateways[0].Ssl = true
					snap.VirtualServices[0].SslConfig = new(gloov1.SslConfig)

					proxy, errs := translator.Translate(context.Background(), GatewayProxyName, ns, snap, snap.Gateways)

					Expect(errs.Validate()).NotTo(HaveOccurred())
					listener := proxy.Listeners[0].ListenerType.(*gloov1.Listener_HttpListener).HttpListener
					Expect(listener.VirtualHosts).To(HaveLen(1))
					Expect(listener.VirtualHosts[0].Routes).To(HaveLen(1))
				})
<<<<<<< HEAD

				It("should error when two virtual services conflict", func() {
					snap.Gateways[0].Ssl = true
					snap.VirtualServices[0].SslConfig = new(gloov1.SslConfig)
					snap.VirtualServices[1].SslConfig = new(gloov1.SslConfig)
					snap.VirtualServices[0].SslConfig.SniDomains = []string{"bar"}
					snap.VirtualServices[1].SslConfig.SniDomains = []string{"foo"}

					_, errs := translator.Translate(context.Background(), GatewayProxyName, ns, snap, snap.Gateways)

					Expect(errs.Validate()).To(HaveOccurred())
				})

<<<<<<< HEAD
=======
=======
>>>>>>> 69ce3720

				It("should error when two virtual services conflict", func() {
					snap.Gateways[0].Ssl = true
					snap.VirtualServices[0].SslConfig = new(gloov1.SslConfig)
					snap.VirtualServices[1].SslConfig = new(gloov1.SslConfig)
					snap.VirtualServices[0].SslConfig.SniDomains = []string{"bar"}
					snap.VirtualServices[1].SslConfig.SniDomains = []string{"foo"}

					_, errs := translator.Translate(context.Background(), GatewayProxyName, ns, snap, snap.Gateways)

					Expect(errs.Validate()).To(HaveOccurred())
				})

<<<<<<< HEAD
>>>>>>> master
=======
>>>>>>> 69ce3720
				It("should error when two virtual services conflict", func() {
					snap.Gateways[0].Ssl = true
					snap.VirtualServices[0].SslConfig = new(gloov1.SslConfig)
					snap.VirtualServices[1].SslConfig = new(gloov1.SslConfig)
					snap.VirtualServices[0].SslConfig.SniDomains = []string{"foo"}
					snap.VirtualServices[1].SslConfig.SniDomains = []string{"foo"}

					_, errs := translator.Translate(context.Background(), GatewayProxyName, ns, snap, snap.Gateways)

					Expect(errs.Validate()).NotTo(HaveOccurred())
				})
			})
		})

		Context("using RouteTables and delegation", func() {
			Context("valid configuration", func() {
				rootLevelRoutePlugins := &gloov1.RoutePlugins{PrefixRewrite: &transformation.PrefixRewrite{PrefixRewrite: "root route plugin"}}
				midLevelRoutePlugins := &gloov1.RoutePlugins{PrefixRewrite: &transformation.PrefixRewrite{PrefixRewrite: "mid level plugin"}}
				leafLevelRoutePlugins := &gloov1.RoutePlugins{PrefixRewrite: &transformation.PrefixRewrite{PrefixRewrite: "leaf level plugin"}}

				BeforeEach(func() {
					translator = NewTranslator([]ListenerFactory{&HttpTranslator{}})
					snap = &v2.ApiSnapshot{
						Gateways: v2.GatewayList{
							{
								Metadata: core.Metadata{Namespace: ns, Name: "name"},
								GatewayType: &v2.Gateway_HttpGateway{
									HttpGateway: &v2.HttpGateway{},
								},
								BindPort: 2,
							},
						},
						VirtualServices: v1.VirtualServiceList{
							{
								Metadata: core.Metadata{Namespace: ns, Name: "name1"},
								VirtualHost: &v1.VirtualHost{
									Domains: []string{"d1.com"},
									Routes: []*v1.Route{
										{
											Matcher: &gloov1.Matcher{
												PathSpecifier: &gloov1.Matcher_Prefix{
													Prefix: "/a",
												},
											},
											Action: &v1.Route_DelegateAction{
												DelegateAction: &core.ResourceRef{
													Name:      "delegate-1",
													Namespace: ns,
												},
											},
											RoutePlugins: rootLevelRoutePlugins,
										},
									},
								},
							},
							{
								Metadata: core.Metadata{Namespace: ns, Name: "name2"},
								VirtualHost: &v1.VirtualHost{
									Domains: []string{"d2.com"},
									Routes: []*v1.Route{
										{
											Matcher: &gloov1.Matcher{
												PathSpecifier: &gloov1.Matcher_Prefix{
													Prefix: "/b",
												},
											},
											Action: &v1.Route_DelegateAction{
												DelegateAction: &core.ResourceRef{
													Name:      "delegate-2",
													Namespace: ns,
												},
											},
										},
									},
								},
							},
						},
						RouteTables: []*v1.RouteTable{
							{
								Metadata: core.Metadata{
									Name:      "delegate-1",
									Namespace: ns,
								},
								Routes: []*v1.Route{
									{
										Matcher: &gloov1.Matcher{
											PathSpecifier: &gloov1.Matcher_Prefix{
												Prefix: "/1-upstream",
											},
										},
										Action: &v1.Route_RouteAction{
											RouteAction: &gloov1.RouteAction{
												Destination: &gloov1.RouteAction_Single{
													Single: &gloov1.Destination{
														DestinationType: &gloov1.Destination_Upstream{
															Upstream: &core.ResourceRef{
																Name:      "my-upstream",
																Namespace: ns,
															},
														},
													},
												},
											},
										},
									},
									{
										Matcher: &gloov1.Matcher{
											PathSpecifier: &gloov1.Matcher_Prefix{
												Prefix: "/1-delegate",
											},
										},
										Action: &v1.Route_DelegateAction{
											DelegateAction: &core.ResourceRef{
												Name:      "delegate-2",
												Namespace: ns,
											},
										},
										RoutePlugins: midLevelRoutePlugins,
									},
								},
							},
							{
								Metadata: core.Metadata{
									Name:      "delegate-2",
									Namespace: ns,
								},
								Routes: []*v1.Route{
									{
										Matcher: &gloov1.Matcher{
											PathSpecifier: &gloov1.Matcher_Prefix{
												Prefix: "/2-upstream",
											},
										},
										Action: &v1.Route_RouteAction{
											RouteAction: &gloov1.RouteAction{
												Destination: &gloov1.RouteAction_Single{
													Single: &gloov1.Destination{
														DestinationType: &gloov1.Destination_Upstream{
															Upstream: &core.ResourceRef{
																Name:      "my-upstream",
																Namespace: ns,
															},
														},
													},
												},
											},
										},
									},
									{
										Matcher: &gloov1.Matcher{
											PathSpecifier: &gloov1.Matcher_Prefix{
												Prefix: "/2-upstream-plugin-override",
											},
										},
										Action: &v1.Route_RouteAction{
											RouteAction: &gloov1.RouteAction{
												Destination: &gloov1.RouteAction_Single{
													Single: &gloov1.Destination{
														DestinationType: &gloov1.Destination_Upstream{
															Upstream: &core.ResourceRef{
																Name:      "my-upstream",
																Namespace: ns,
															},
														},
													},
												},
											},
										},
										RoutePlugins: leafLevelRoutePlugins,
									},
								},
							},
						},
					}
				})
				It("merges the vs and route tables to a single gloov1.VirtualHost", func() {
					proxy, errs := translator.Translate(context.TODO(), "", ns, snap, snap.Gateways)
					Expect(errs.Validate()).NotTo(HaveOccurred())
					Expect(proxy.Listeners).To(HaveLen(1))
					listener := proxy.Listeners[0].ListenerType.(*gloov1.Listener_HttpListener).HttpListener
					Expect(listener.VirtualHosts).To(HaveLen(2))
<<<<<<< HEAD
<<<<<<< HEAD
=======
>>>>>>> 69ce3720

					// hack to assert equality on RouteMetadata
					// gomega.Equals does not like *types.Struct
					for i, vh := range listener.VirtualHosts {
						for j, route := range vh.Routes {
							routeMeta, err := RouteMetaFromStruct(route.RouteMetadata)
							Expect(err).NotTo(HaveOccurred())
							Expect(routeMeta).To(Equal(expectedRouteMetadata(i, j)))
							// after asserting RouteMetadata equality, zero it out
							route.RouteMetadata = nil
						}
					}

<<<<<<< HEAD
=======
>>>>>>> master
=======
>>>>>>> 69ce3720
					Expect(listener.VirtualHosts[0].Routes).To(Equal([]*gloov1.Route{
						&gloov1.Route{
							Matcher: &gloov1.Matcher{
								PathSpecifier: &gloov1.Matcher_Prefix{
									Prefix: "/a/1-upstream",
								},
							},
							Action: &gloov1.Route_RouteAction{
								RouteAction: &gloov1.RouteAction{
									Destination: &gloov1.RouteAction_Single{
										Single: &gloov1.Destination{
											DestinationType: &gloov1.Destination_Upstream{
												Upstream: &core.ResourceRef{
													Name:      "my-upstream",
													Namespace: "gloo-system",
												},
											},
										},
									},
								},
							},
							RoutePlugins: rootLevelRoutePlugins,
						},
						&gloov1.Route{
							Matcher: &gloov1.Matcher{
								PathSpecifier: &gloov1.Matcher_Prefix{
									Prefix: "/a/1-delegate/2-upstream",
								},
							},
							Action: &gloov1.Route_RouteAction{
								RouteAction: &gloov1.RouteAction{
									Destination: &gloov1.RouteAction_Single{
										Single: &gloov1.Destination{
											DestinationType: &gloov1.Destination_Upstream{
												Upstream: &core.ResourceRef{
													Name:      "my-upstream",
													Namespace: "gloo-system",
												},
											},
										},
									},
								},
							},
							RoutePlugins: midLevelRoutePlugins,
						},
						&gloov1.Route{
							Matcher: &gloov1.Matcher{
								PathSpecifier: &gloov1.Matcher_Prefix{
									Prefix: "/a/1-delegate/2-upstream-plugin-override",
								},
							},
							Action: &gloov1.Route_RouteAction{
								RouteAction: &gloov1.RouteAction{
									Destination: &gloov1.RouteAction_Single{
										Single: &gloov1.Destination{
											DestinationType: &gloov1.Destination_Upstream{
												Upstream: &core.ResourceRef{
													Name:      "my-upstream",
													Namespace: "gloo-system",
												},
											},
										},
									},
								},
							},
							RoutePlugins: leafLevelRoutePlugins,
						},
					}))
					Expect(listener.VirtualHosts[1].Routes).To(Equal([]*gloov1.Route{
<<<<<<< HEAD
<<<<<<< HEAD
						{
=======
						&gloov1.Route{
>>>>>>> master
=======
						{
>>>>>>> 69ce3720
							Matcher: &gloov1.Matcher{
								PathSpecifier: &gloov1.Matcher_Prefix{
									Prefix: "/b/2-upstream",
								},
							},
							Action: &gloov1.Route_RouteAction{
								RouteAction: &gloov1.RouteAction{
									Destination: &gloov1.RouteAction_Single{
										Single: &gloov1.Destination{
											DestinationType: &gloov1.Destination_Upstream{
												Upstream: &core.ResourceRef{
													Name:      "my-upstream",
													Namespace: "gloo-system",
												},
											},
										},
									},
								},
							},
						},
<<<<<<< HEAD
<<<<<<< HEAD
						{
=======
						&gloov1.Route{
>>>>>>> master
=======
						{
>>>>>>> 69ce3720
							Matcher: &gloov1.Matcher{
								PathSpecifier: &gloov1.Matcher_Prefix{
									Prefix: "/b/2-upstream-plugin-override",
								},
							},
							Action: &gloov1.Route_RouteAction{
								RouteAction: &gloov1.RouteAction{
									Destination: &gloov1.RouteAction_Single{
										Single: &gloov1.Destination{
											DestinationType: &gloov1.Destination_Upstream{
												Upstream: &core.ResourceRef{
													Name:      "my-upstream",
													Namespace: "gloo-system",
												},
											},
										},
									},
								},
							},
							RoutePlugins: leafLevelRoutePlugins,
						},
					}))
				})

			})

			Context("delegation cycle", func() {
				BeforeEach(func() {
					translator = NewTranslator([]ListenerFactory{&HttpTranslator{}})
					snap = &v2.ApiSnapshot{
						Gateways: v2.GatewayList{
							{
								Metadata: core.Metadata{Namespace: ns, Name: "name"},
								GatewayType: &v2.Gateway_HttpGateway{
									HttpGateway: &v2.HttpGateway{},
								},
								BindPort: 2,
							},
						},
						VirtualServices: v1.VirtualServiceList{
							{
								Metadata: core.Metadata{Namespace: ns, Name: "has-a-cycle"},
								VirtualHost: &v1.VirtualHost{
									Domains: []string{"d1.com"},
									Routes: []*v1.Route{
										{
											Matcher: &gloov1.Matcher{
												PathSpecifier: &gloov1.Matcher_Prefix{
													Prefix: "/a",
												},
											},
											Action: &v1.Route_DelegateAction{
												DelegateAction: &core.ResourceRef{
													Name:      "delegate-1",
													Namespace: ns,
												},
											},
										},
									},
								},
							},
						},
						RouteTables: []*v1.RouteTable{
							{
								Metadata: core.Metadata{
									Name:      "delegate-1",
									Namespace: ns,
								},
								Routes: []*v1.Route{
									{
										Matcher: &gloov1.Matcher{
											PathSpecifier: &gloov1.Matcher_Prefix{
												Prefix: "/1-delegate",
											},
										},
										Action: &v1.Route_DelegateAction{
											DelegateAction: &core.ResourceRef{
												Name:      "delegate-2",
												Namespace: ns,
											},
										},
									},
								},
							},
							{
								Metadata: core.Metadata{
									Name:      "delegate-2",
									Namespace: ns,
								},
								Routes: []*v1.Route{
									{
										Matcher: &gloov1.Matcher{
											PathSpecifier: &gloov1.Matcher_Prefix{
												Prefix: "/2-delegate",
											},
										},
										Action: &v1.Route_DelegateAction{
											DelegateAction: &core.ResourceRef{
												Name:      "delegate-1",
												Namespace: ns,
											},
										},
									},
								},
							},
						},
					}
				})
				It("detects cycle and returns error", func() {
					_, errs := translator.Translate(context.TODO(), "", ns, snap, snap.Gateways)
					err := errs.Validate()
					Expect(err).To(HaveOccurred())
					Expect(err.Error()).To(ContainSubstring("cycle detected"))
				})
			})

		})
	})

	Context("tcp", func() {
		var (
			factory     *TcpTranslator
			idleTimeout time.Duration
			plugins     *gloov1.TcpListenerPlugins
			destination *gloov1.TcpHost
		)
		BeforeEach(func() {
			factory = &TcpTranslator{}
			translator = NewTranslator([]ListenerFactory{factory})

			idleTimeout = 5 * time.Second
			plugins = &gloov1.TcpListenerPlugins{
				TcpProxySettings: &tcp.TcpProxySettings{
					MaxConnectAttempts: &types.UInt32Value{Value: 10},
					IdleTimeout:        &idleTimeout,
				},
			}
			destination = &gloov1.TcpHost{
				Name: "host-one",
				Destination: &gloov1.RouteAction{
					Destination: &gloov1.RouteAction_UpstreamGroup{
						UpstreamGroup: &core.ResourceRef{
							Namespace: ns,
							Name:      "ug-name",
						},
					},
				},
			}

			snap = &v2.ApiSnapshot{
				Gateways: v2.GatewayList{
					{
						Metadata: core.Metadata{Namespace: ns, Name: "name"},
						GatewayType: &v2.Gateway_TcpGateway{
							TcpGateway: &v2.TcpGateway{
								Destinations: []*gloov1.TcpHost{destination},
								Plugins:      plugins,
							},
						},
						BindPort: 2,
					},
				},
			}
		})

		It("can properly translate a tcp proxy", func() {
			proxy, _ := translator.Translate(context.Background(), GatewayProxyName, ns, snap, snap.Gateways)

			Expect(proxy.Listeners).To(HaveLen(1))
			listener := proxy.Listeners[0].ListenerType.(*gloov1.Listener_TcpListener).TcpListener
			Expect(listener.Plugins).To(Equal(plugins))
			Expect(listener.TcpHosts).To(HaveLen(1))
			Expect(listener.TcpHosts[0]).To(Equal(destination))
		})

	})

})

var expectedRouteMetadatas = [][]*RouteMetadata{
	{
		&RouteMetadata{
			Owners: []OwnerRef{
				{
					ResourceRef: core.ResourceRef{
						Name:      "delegate-1",
						Namespace: "gloo-system",
					},
					ResourceKind:       "*v1.RouteTable",
					ObservedGeneration: 0,
				},
				{
					ResourceRef: core.ResourceRef{
						Name:      "name1",
						Namespace: "gloo-system",
					},
					ResourceKind:       "*v1.VirtualService",
					ObservedGeneration: 0,
				},
			},
		},
		{
			Owners: []OwnerRef{
				{
					ResourceRef: core.ResourceRef{
						Name:      "delegate-2",
						Namespace: "gloo-system",
					},
					ResourceKind:       "*v1.RouteTable",
					ObservedGeneration: 0,
				},
				{
					ResourceRef: core.ResourceRef{
						Name:      "delegate-1",
						Namespace: "gloo-system",
					},
					ResourceKind:       "*v1.RouteTable",
					ObservedGeneration: 0,
				},
				{
					ResourceRef: core.ResourceRef{
						Name:      "name1",
						Namespace: "gloo-system",
					},
					ResourceKind:       "*v1.VirtualService",
					ObservedGeneration: 0,
				},
			},
		},
		{
			Owners: []OwnerRef{
				{
					ResourceRef: core.ResourceRef{
						Name:      "delegate-2",
						Namespace: "gloo-system",
					},
					ResourceKind:       "*v1.RouteTable",
					ObservedGeneration: 0,
				},
				{
					ResourceRef: core.ResourceRef{
						Name:      "delegate-1",
						Namespace: "gloo-system",
					},
					ResourceKind:       "*v1.RouteTable",
					ObservedGeneration: 0,
				},
				{
					ResourceRef: core.ResourceRef{
						Name:      "name1",
						Namespace: "gloo-system",
					},
					ResourceKind:       "*v1.VirtualService",
					ObservedGeneration: 0,
				},
			},
		},
	},
	{
		{
			Owners: []OwnerRef{
				{
					ResourceRef: core.ResourceRef{
						Name:      "delegate-2",
						Namespace: "gloo-system",
					},
					ResourceKind:       "*v1.RouteTable",
					ObservedGeneration: 0,
				},
				{
					ResourceRef: core.ResourceRef{
						Name:      "name2",
						Namespace: "gloo-system",
					},
					ResourceKind:       "*v1.VirtualService",
					ObservedGeneration: 0,
				},
			},
		},
		{
			Owners: []OwnerRef{
				{
					ResourceRef: core.ResourceRef{
						Name:      "delegate-2",
						Namespace: "gloo-system",
					},
					ResourceKind:       "*v1.RouteTable",
					ObservedGeneration: 0,
				},
				{
					ResourceRef: core.ResourceRef{
						Name:      "name2",
						Namespace: "gloo-system",
					},
					ResourceKind:       "*v1.VirtualService",
					ObservedGeneration: 0,
				},
			},
		},
	},
}

func expectedRouteMetadata(virtualHostIndex, routeIndex int) *RouteMetadata {
	return expectedRouteMetadatas[virtualHostIndex][routeIndex]
}<|MERGE_RESOLUTION|>--- conflicted
+++ resolved
@@ -368,7 +368,6 @@
 					Expect(listener.VirtualHosts).To(HaveLen(1))
 					Expect(listener.VirtualHosts[0].Routes).To(HaveLen(1))
 				})
-<<<<<<< HEAD
 
 				It("should error when two virtual services conflict", func() {
 					snap.Gateways[0].Ssl = true
@@ -382,10 +381,6 @@
 					Expect(errs.Validate()).To(HaveOccurred())
 				})
 
-<<<<<<< HEAD
-=======
-=======
->>>>>>> 69ce3720
 
 				It("should error when two virtual services conflict", func() {
 					snap.Gateways[0].Ssl = true
@@ -399,10 +394,6 @@
 					Expect(errs.Validate()).To(HaveOccurred())
 				})
 
-<<<<<<< HEAD
->>>>>>> master
-=======
->>>>>>> 69ce3720
 				It("should error when two virtual services conflict", func() {
 					snap.Gateways[0].Ssl = true
 					snap.VirtualServices[0].SslConfig = new(gloov1.SslConfig)
@@ -584,10 +575,6 @@
 					Expect(proxy.Listeners).To(HaveLen(1))
 					listener := proxy.Listeners[0].ListenerType.(*gloov1.Listener_HttpListener).HttpListener
 					Expect(listener.VirtualHosts).To(HaveLen(2))
-<<<<<<< HEAD
-<<<<<<< HEAD
-=======
->>>>>>> 69ce3720
 
 					// hack to assert equality on RouteMetadata
 					// gomega.Equals does not like *types.Struct
@@ -601,11 +588,6 @@
 						}
 					}
 
-<<<<<<< HEAD
-=======
->>>>>>> master
-=======
->>>>>>> 69ce3720
 					Expect(listener.VirtualHosts[0].Routes).To(Equal([]*gloov1.Route{
 						&gloov1.Route{
 							Matcher: &gloov1.Matcher{
@@ -675,15 +657,7 @@
 						},
 					}))
 					Expect(listener.VirtualHosts[1].Routes).To(Equal([]*gloov1.Route{
-<<<<<<< HEAD
-<<<<<<< HEAD
 						{
-=======
-						&gloov1.Route{
->>>>>>> master
-=======
-						{
->>>>>>> 69ce3720
 							Matcher: &gloov1.Matcher{
 								PathSpecifier: &gloov1.Matcher_Prefix{
 									Prefix: "/b/2-upstream",
@@ -704,15 +678,7 @@
 								},
 							},
 						},
-<<<<<<< HEAD
-<<<<<<< HEAD
 						{
-=======
-						&gloov1.Route{
->>>>>>> master
-=======
-						{
->>>>>>> 69ce3720
 							Matcher: &gloov1.Matcher{
 								PathSpecifier: &gloov1.Matcher_Prefix{
 									Prefix: "/b/2-upstream-plugin-override",
