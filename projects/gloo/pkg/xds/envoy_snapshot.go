--- conflicted
+++ resolved
@@ -142,11 +142,7 @@
 	for k, v := range items {
 		resProto := v.ResourceProto()
 		// NOTE(marco): we have to use `github.com/golang/protobuf/proto.Clone()` to clone here,
-<<<<<<< HEAD
-		// `github.com/golang/protobuf/proto.Clone()` will panic!
-=======
 		// `github.com/gogo/protobuf/proto.Clone()` will panic!
->>>>>>> 9cc20819
 		resClone := proto.Clone(resProto)
 		clonedItems[k] = NewEnvoyResource(resClone)
 	}
