--- conflicted
+++ resolved
@@ -98,18 +98,6 @@
 }
 
 type setupSyncer struct {
-<<<<<<< HEAD
-	extensions                     *Extensions
-	runFunc                        RunFunc
-	makeGrpcServer                 func(ctx context.Context) *grpc.Server
-	previousXdsAddr                string
-	cancelPreviousXdsServer        context.CancelFunc
-	previousValidationAddr         string
-	cancelPreviousValidationServer context.CancelFunc
-	controlPlane                   bootstrap.ControlPlane
-	validationServer               bootstrap.ValidationServer
-	callbacks                      xdsserver.Callbacks
-=======
 	extensions               *Extensions
 	runFunc                  RunFunc
 	makeGrpcServer           func(ctx context.Context) *grpc.Server
@@ -118,7 +106,6 @@
 	controlPlane             bootstrap.ControlPlane
 	validationServer         bootstrap.ValidationServer
 	callbacks                xdsserver.Callbacks
->>>>>>> c4006b26
 }
 
 func NewControlPlane(ctx context.Context, grpcServer *grpc.Server, bindAddr net.Addr, callbacks xdsserver.Callbacks, start bool) bootstrap.ControlPlane {
@@ -135,8 +122,6 @@
 		SnapshotCache: snapshotCache,
 		XDSServer:     xdsServer,
 	}
-<<<<<<< HEAD
-=======
 }
 
 func NewValidationServer(grpcServer *grpc.Server, bindAddr net.Addr, start bool) bootstrap.ValidationServer {
@@ -167,38 +152,6 @@
 	}
 
 	return &net.TCPAddr{IP: ip, Port: port}, nil
->>>>>>> c4006b26
-}
-
-func NewValidationServer(grpcServer *grpc.Server, bindAddr net.Addr, start bool) bootstrap.ValidationServer {
-	return bootstrap.ValidationServer{
-		GrpcService: bootstrap.GrpcService{
-			GrpcServer:      grpcServer,
-			StartGrpcServer: start,
-			BindAddr:        bindAddr,
-		},
-	}
-}
-
-<<<<<<< HEAD
-const (
-	DefaultXdsBindAddr        = "0.0.0.0:9977"
-	DefaultValidationBindAddr = "0.0.0.0:9988"
-)
-
-func getAddr(addr string) (*net.TCPAddr, error) {
-	addrParts := strings.Split(addr, ":")
-	if len(addrParts) != 2 {
-		return nil, errors.Errorf("invalid bind addr: %v", addr)
-	}
-	ip := net.ParseIP(addrParts[0])
-
-	port, err := strconv.Atoi(addrParts[1])
-	if err != nil {
-		return nil, errors.Wrapf(err, "invalid bind addr: %v", addr)
-	}
-
-	return &net.TCPAddr{IP: ip, Port: port}, nil
 }
 
 func (s *setupSyncer) Setup(ctx context.Context, kubeCache kube.SharedCache, memCache memory.InMemoryResourceCache, settings *v1.Settings) error {
@@ -210,30 +163,18 @@
 			xdsAddr = DefaultXdsBindAddr
 		}
 	}
+	xdsTcpAddress, err := getAddr(xdsAddr)
+	if err != nil {
+		return errors.Wrapf(err, "parsing xds addr")
+	}
+
 	validationAddr := settings.GetGloo().GetValidationBindAddr()
 	if validationAddr == "" {
 		validationAddr = DefaultValidationBindAddr
-=======
-	xdsAddr := settings.GetGloo().GetXdsBindAddr()
-	if xdsAddr == "" {
-		xdsAddr = settings.GetBindAddr()
-		if xdsAddr == "" {
-			xdsAddr = DefaultXdsBindAddr
-		}
-	}
-	xdsTcpAddress, err := getAddr(xdsAddr)
-	if err != nil {
-		return errors.Wrapf(err, "parsing xds addr")
-	}
-
-	validationAddr := settings.GetGloo().GetValidationBindAddr()
-	if validationAddr == "" {
-		validationAddr = DefaultValidationBindAddr
 	}
 	validationTcpAddress, err := getAddr(validationAddr)
 	if err != nil {
 		return errors.Wrapf(err, "parsing validation addr")
->>>>>>> c4006b26
 	}
 
 	refreshRate, err := types.DurationFromProto(settings.RefreshRate)
@@ -249,32 +190,6 @@
 
 	emptyControlPlane := bootstrap.ControlPlane{}
 	emptyValidationServer := bootstrap.ValidationServer{}
-<<<<<<< HEAD
-
-	if xdsAddr != s.previousXdsAddr {
-		if s.cancelPreviousXdsServer != nil {
-			s.cancelPreviousXdsServer()
-			s.cancelPreviousXdsServer = nil
-		}
-		s.controlPlane = emptyControlPlane
-	}
-
-	if validationAddr != s.previousValidationAddr {
-		if s.cancelPreviousValidationServer != nil {
-			s.cancelPreviousValidationServer()
-			s.cancelPreviousValidationServer = nil
-		}
-		s.validationServer = emptyValidationServer
-	}
-
-	// initialize the control plane context in this block either on the first loop, or if bind addr changed
-	if s.controlPlane == emptyControlPlane {
-		xdsTcpAddress, err := getAddr(xdsAddr)
-		if err != nil {
-			return errors.Wrapf(err, "parsing xds addr")
-		}
-
-=======
 
 	if xdsTcpAddress != s.previousXdsServer.addr {
 		if s.previousXdsServer.cancel != nil {
@@ -296,7 +211,6 @@
 
 	// initialize the control plane context in this block either on the first loop, or if bind addr changed
 	if s.controlPlane == emptyControlPlane {
->>>>>>> c4006b26
 		// create new context as the grpc server might survive multiple iterations of this loop.
 		ctx, cancel := context.WithCancel(context.Background())
 		var callbacks xdsserver.Callbacks
@@ -304,31 +218,15 @@
 			callbacks = s.extensions.XdsCallbacks
 		}
 		s.controlPlane = NewControlPlane(ctx, s.makeGrpcServer(ctx), xdsTcpAddress, callbacks, true)
-<<<<<<< HEAD
-		s.cancelPreviousXdsServer = cancel
-=======
 		s.previousXdsServer.cancel = cancel
->>>>>>> c4006b26
 	}
 
 	// initialize the validation server context in this block either on the first loop, or if bind addr changed
 	if s.validationServer == emptyValidationServer {
-<<<<<<< HEAD
-		validationTcpAddress, err := getAddr(validationAddr)
-		if err != nil {
-			return errors.Wrapf(err, "parsing validation addr")
-		}
-
-		// create new context as the grpc server might survive multiple iterations of this loop.
-		ctx, cancel := context.WithCancel(context.Background())
-		s.validationServer = NewValidationServer(s.makeGrpcServer(ctx), validationTcpAddress, true)
-		s.cancelPreviousValidationServer = cancel
-=======
 		// create new context as the grpc server might survive multiple iterations of this loop.
 		ctx, cancel := context.WithCancel(context.Background())
 		s.validationServer = NewValidationServer(s.makeGrpcServer(ctx), validationTcpAddress, true)
 		s.previousValidationServer.cancel = cancel
->>>>>>> c4006b26
 	}
 
 	consulClient, err := bootstrap.ConsulClientForSettings(settings)
