syntax = "proto3";
package gloo.solo.io;
option go_package = "github.com/solo-io/gloo/projects/gloo/pkg/api/v1";

import "gogoproto/gogo.proto";
option (gogoproto.equal_all) = true;

import "github.com/solo-io/solo-kit/api/v1/metadata.proto";
import "github.com/solo-io/solo-kit/api/v1/status.proto";
import "github.com/solo-io/solo-kit/api/v1/solo-kit.proto";

import "github.com/solo-io/gloo/projects/gloo/api/v1/extensions.proto";
import "github.com/solo-io/gloo/projects/gloo/api/v1/enterprise/plugins/ratelimit/ratelimit.proto";
import "github.com/solo-io/gloo/projects/gloo/api/v1/circuit_breaker.proto";

import "google/protobuf/duration.proto";
import "google/protobuf/wrappers.proto";

// Represents global settings for all the Gloo components.
message Settings {

    option (core.solo.io.resource).short_name = "st";
    option (core.solo.io.resource).plural_name = "settings";

    // This is the namespace to which Gloo controllers will write their own resources, e.g. discovered Upstreams or default Gateways.
    // If empty, this will default to "gloo-system".
    string discovery_namespace = 1;

    // Use this setting to restrict the namespaces that Gloo controllers take into consideration when watching for resources.In a
    // usual production scenario, RBAC policies will limit the namespaces that Gloo has access to. If `watch_namespaces`
    // contains namespaces outside of this whitelist, Gloo will fail to start.
    //
    // If not set, this defaults to all available namespaces. Please note that, the `discovery_namespace` will always
    // be included in this list.
    repeated string watch_namespaces = 2;

    // This setting determines where Gloo controllers will store its resources
    oneof config_source {
        KubernetesCrds kubernetes_config_source = 4;
        Directory directory_config_source = 5;
        ConsulKv consul_kv_source = 21;
    };

    // Determines where Gloo will read/write secrets from/to.
    oneof secret_source {
        KubernetesSecrets kubernetes_secret_source = 6;
        VaultSecrets vault_secret_source = 7;
        Directory directory_secret_source = 8;
    };

    // Where to read artifacts from.
    oneof artifact_source {
        KubernetesConfigmaps kubernetes_artifact_source = 9;
        Directory directory_artifact_source = 10;
        ConsulKv consul_kv_artifact_source = 23;
    };

    // Where the Gloo xDS server should bind (should not need configuration by user)
    // Deprecated: use gloo.xdsBindAddr
    string bind_addr = 11;

    // How frequently to resync watches, etc
    google.protobuf.Duration refresh_rate = 12;

    // Enable serving debug data on port 9090
    bool dev_mode = 13;

    // Enable automatic linkerd upstream header addition for easier routing to linkerd services
    bool linkerd = 17;

    // Use Kubernetes CRDs as storage.
    message KubernetesCrds {
    }

    // Use Kubernetes as storage for secret data.
    message KubernetesSecrets {
    }

    // Use [HashiCorp Vault](https://www.vaultproject.io/) as storage for secret data.
    message VaultSecrets {
        // the Token used to authenticate to Vault
        string token = 1;

        // address is the address of the Vault server. This should be a complete
        // URL such as "http://vault.example.com".
        string address = 2;

        // caCert is the path to a PEM-encoded CA cert file to use to verify the
        // Vault server SSL certificate.
        string ca_cert = 3;

        // caPath is the path to a directory of PEM-encoded CA cert files to verify
        // the Vault server SSL certificate.
        string ca_path = 4;

        // clientCert is the path to the certificate for Vault communication
        string client_cert = 5;

        // clientKey is the path to the private key for Vault communication
        string client_key = 6;

        // tlsServerName, if set, is used to set the SNI host when connecting via
        // TLS.
        string tls_server_name = 7;

        // Insecure enables or disables SSL verification
        google.protobuf.BoolValue insecure = 8;

        // all keys stored in Vault will begin with this Vault
        // this can be used to run multiple instances of Gloo against the same Consul cluster
        // defaults to `gloo`
        string root_key = 9;
    }

    // Use [HashiCorp Consul Key-Value](https://www.consul.io/api/kv.html/) as storage for config data.
    // Configuration options for connecting to Consul can be configured in the Settings' root
    // `consul` field
    message ConsulKv {
        // all keys stored in Consul will begin with this prefix
        // this can be used to run multiple instances of Gloo against the same Consul cluster
        // defaults to `gloo`
        string root_key = 1;
    }

    // Use Kubernetes ConfigMaps as storage.
    message KubernetesConfigmaps {
    }

    // As an alternative to Kubernetes CRDs, Gloo is able to store resources in a local file system.
    // This option determines the root of the directory tree used to this end.
    message Directory {
        string directory = 1;
    } // watch a directory

    // Default circuit breakers when not set in a specific upstream.
    // Deprecated: use gloo.circuitBreakers
    CircuitBreakerConfig circuit_breakers = 3;

    message KnativeOptions {
        // Address of the clusteringress proxy.
        // If empty, it will default to clusteringress-proxy.$POD_NAMESPACE.svc.cluster.local.
        // Use if running Knative Version 0.7.X or less
        string cluster_ingress_proxy_address = 1;

        // Address of the externally-facing knative proxy.
        // If empty, it will default to knative-external-proxy.$POD_NAMESPACE.svc.cluster.local.
        // Use if running Knative Version 0.8.X or higher
        string knative_external_proxy_address = 2;

        // Address of the internally-facing knative proxy.
        // If empty, it will default to knative-internal-proxy.$POD_NAMESPACE.svc.cluster.local.
        // Use if running Knative Version 0.8.X or higher
        string knative_internal_proxy_address = 3;
    }

    // Configuration options for the Clusteringress Controller (for Knative).
    KnativeOptions knative = 18;

    message DiscoveryOptions {

        // Possible modes for running the function discovery service (FDS). FDS polls services in-cluster for Swagger
        // and gRPC endpoints. This behavior can be controlled with the use of annotations.
        // FdsMode specifies what policy FDS will use when determining which services to poll.
        enum FdsMode {
            // In BLACKLIST mode (default), FDS will poll all services in cluster except those services labeled with
            // `discovery.solo.io/function_discovery=disabled`. This label can also be used on namespaces to apply to
            // all services within a namespace **which are not explicitly whitelisted**.
            // Note that `kube-system` and `kube-public` namespaces must be explicitly whitelisted even in blacklist mode.
            BLACKLIST = 0;
            // In WHITELIST mode, FDS will poll only services in cluster labeled with
            // `discovery.solo.io/function_discovery=enabled`. This label can also be used on namespaces to apply to all
            // services **which are not explicitly blacklisted** within a namespace.
            WHITELIST = 1;
            // In DISABLED mode, FDS will not run.
            DISABLED = 2;
        }

        FdsMode fds_mode = 1;
    }

    // Options for configuring Gloo's Discovery service
    DiscoveryOptions discovery = 19;

    // Options for configuring `gloo`, the core Gloo controller,
    // which serves dynamic configuration to Envoy
    GlooOptions gloo = 24;

    // Options for configuring `gateway`, the Gateway Gloo controller,
    // which enables the VirtualService/Gateway API in Gloo
    GatewayOptions gateway = 25;

    // Provides overrides for the default configuration parameters used to connect to Consul.
    //
    // Note: It is also possible to configure the Consul client Gloo uses via the environment variables
    // described [here](https://www.consul.io/docs/commands/index.html#environment-variables). These
    // need to be set on the Gloo container.
    message ConsulConfiguration {

        // The address of the Consul server.
        // Defaults to the value of the standard CONSUL_HTTP_ADDR env if set, otherwise to 127.0.0.1:8500.
        string address = 1;

        // Datacenter to use. If not provided, the default agent datacenter is used.
        string datacenter = 2;

        // Username to use for HTTP Basic Authentication
        string username = 3;

        // Password to use for HTTP Basic Authentication
        string password = 4;

        // Token is used to provide a per-request ACL token
        // which overrides the agent's default token.
        string token = 5;

        // caFile is the optional path to the CA certificate used for Consul
        // communication, defaults to the system bundle if not specified.
        string ca_file = 6;

        // caPath is the optional path to a directory of CA certificates to use for
        // Consul communication, defaults to the system bundle if not specified.
        string ca_path = 7;

        // CertFile is the optional path to the certificate for Consul
        // communication. If this is set then you need to also set KeyFile.
        string cert_file = 8;

        // KeyFile is the optional path to the private key for Consul communication.
        // If this is set then you need to also set CertFile.
        string key_file = 9;

        // InsecureSkipVerify if set to true will disable TLS host verification.
        google.protobuf.BoolValue insecure_skip_verify = 10;

        // WaitTime limits how long a watches for Consul resources will block.
        // If not provided, the agent default values will be used.
        google.protobuf.Duration wait_time = 11;

        // service discovery options for Consul
        message ServiceDiscoveryOptions {
            // Use this parameter to restrict the data centers that will be considered when discovering and routing to
            // services. If not provided, Gloo will use all available data centers.
            repeated string data_centers = 1;
        }

        // Enable Service Discovery via Consul with this field
        // set to empty struct `{}` to enable with defaults
        ServiceDiscoveryOptions service_discovery = 12;


    }

    // Options to configure Gloo's integration with [HashiCorp Consul](https://www.consul.io/).
    ConsulConfiguration consul = 20;

    // Provides overrides for the default configuration parameters used to interact with Kubernetes.
    message KubernetesConfiguration {

        message RateLimits {
            // The maximum queries-per-second Gloo can make to the Kubernetes API Server.
            float QPS = 1;
            // Maximum burst for throttle. When a steady state of QPS requests per second,
            // this is an additional number of allowed, to allow for short bursts.
            uint32 burst = 2;
        }
        // Rate limits for the kuberentes clients
        RateLimits rate_limits = 1;
    }

    // Options to configure Gloo's integration with [Kubernetes](https://www.kubernetes.io/).
    KubernetesConfiguration kubernetes = 22;

    // Deprecated: Opaque settings config for Gloo extensions
    Extensions extensions = 16 [deprecated = true];

    // Enterprise-only: Partial config for GlooE's rate-limiting service, based on Envoy's rate-limit service;
    // supports Envoy's rate-limit service API. (reference here: https://github.com/lyft/ratelimit#configuration)
    // Configure rate-limit *descriptors* here, which define the limits for requests based on their descriptors.
    // Configure rate-limit *actions*, which define how request characteristics get translated into descriptors,
    // on the VirtualHost or its routes
    ratelimit.plugins.gloo.solo.io.EnvoySettings ratelimit_descriptors = 26;

    // Enterprise-only: Settings for the rate limiting server itself
    ratelimit.plugins.gloo.solo.io.Settings ratelimit_server = 27;

    // Metadata contains the object metadata for this resource
    core.solo.io.Metadata metadata = 14 [(gogoproto.nullable) = false];

    // Status indicates the validation status of this resource.
    // Status is read-only by clients, and set by gloo during validation
    core.solo.io.Status status = 15 [(gogoproto.nullable) = false, (gogoproto.moretags) = "testdiff:\"ignore\""];
}

// Settings specific to the gloo (Envoy xDS server) controller
message GlooOptions {
    // Where the `gloo` xDS server should bind (should not need configuration by user). Defaults to `0.0.0.0:9977`
    string xds_bind_addr = 1;

    // Where the `gloo` validation server should bind. Defaults to `0.0.0.0:9988`
    string validation_bind_addr = 2;

    // Default circuit breaker configuration to use for upstream requests,
    // when not provided by specific upstream.
    CircuitBreakerConfig circuit_breakers = 3;

    // Timeout to get initial snapshot of resources. If not set, Gloo will not wait for initial
    // snapshot - if set and and gloo could not fetch it's initial snapshot before the timeout
    // reached, gloo will panic.
    google.protobuf.Duration endpoints_warming_timeout = 4;

}

// Settings specific to the Gateway controller
message GatewayOptions {
<<<<<<< HEAD

    // options for configuring admission control / validation
    message ValidationOptions {
        // Address of the `gloo` proxy validation grpc server. Defaults to `gloo:9988`
        // This field is required in order to enable fine-grained admission control
        string proxy_validation_server_addr = 2;

        // Path to TLS Certificate for Kubernetes Validating webhook. Defaults to `/etc/gateway/validation-certs/tls.crt`
        string validation_webhook_tls_cert = 3;

        // Path to TLS Private Key for Kubernetes Validating webhook. Defaults to `/etc/gateway/validation-certs/tls.key`
        string validation_webhook_tls_key = 4;
    }

    // if provided, the Gateway will perform[Dynamic Admission Control](https://kubernetes.io/docs/reference/access-authn-authz/extensible-admission-controllers/)
    // of Gateways, Virtual Services, and Route Tables when running in Kubernetes.
    ValidationOptions validation = 1;
=======
    // Address of the `gloo` config validation server. Defaults to `gloo:9988`
    string validation_server_addr = 1;
    // Disable auto generation of default gateways from gateway pod
    bool disable_auto_gen_gateways = 2;
>>>>>>> 1539067a
}<|MERGE_RESOLUTION|>--- conflicted
+++ resolved
@@ -312,7 +312,10 @@
 
 // Settings specific to the Gateway controller
 message GatewayOptions {
-<<<<<<< HEAD
+    // Address of the `gloo` config validation server. Defaults to `gloo:9988`
+    string validation_server_addr = 1;
+    // Disable auto generation of default gateways from gateway pod
+    bool disable_auto_gen_gateways = 2;
 
     // options for configuring admission control / validation
     message ValidationOptions {
@@ -329,11 +332,5 @@
 
     // if provided, the Gateway will perform[Dynamic Admission Control](https://kubernetes.io/docs/reference/access-authn-authz/extensible-admission-controllers/)
     // of Gateways, Virtual Services, and Route Tables when running in Kubernetes.
-    ValidationOptions validation = 1;
-=======
-    // Address of the `gloo` config validation server. Defaults to `gloo:9988`
-    string validation_server_addr = 1;
-    // Disable auto generation of default gateways from gateway pod
-    bool disable_auto_gen_gateways = 2;
->>>>>>> 1539067a
+    ValidationOptions validation = 3;
 }