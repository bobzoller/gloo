package gateway_test

import (
	"context"
	"fmt"
	"io/ioutil"
	"os"
	"time"

	"github.com/solo-io/go-utils/testutils/helper"

	"k8s.io/client-go/kubernetes"

	. "github.com/onsi/ginkgo"
	. "github.com/onsi/gomega"
	v1 "github.com/solo-io/gloo/projects/gateway/pkg/api/v1"
	"github.com/solo-io/gloo/projects/gateway/pkg/defaults"
	gloov1 "github.com/solo-io/gloo/projects/gloo/pkg/api/v1"
	"github.com/solo-io/gloo/test/helpers"
	"github.com/solo-io/go-utils/kubeutils"
	"github.com/solo-io/solo-kit/pkg/api/v1/clients/factory"
	"github.com/solo-io/solo-kit/test/setup"
	_ "k8s.io/client-go/plugin/pkg/client/auth/gcp"

	"github.com/solo-io/solo-kit/pkg/api/v1/clients"
	"github.com/solo-io/solo-kit/pkg/api/v1/clients/kube"
	"github.com/solo-io/solo-kit/pkg/api/v1/resources/core"
	"k8s.io/client-go/rest"
)

var _ = Describe("Kube2e: gateway", func() {

	var (
		ctx        context.Context
		cancel     context.CancelFunc
		cfg        *rest.Config
		kubeClient kubernetes.Interface

		gatewayClient        v1.GatewayClient
		virtualServiceClient v1.VirtualServiceClient
	)

	BeforeEach(func() {
		ctx, cancel = context.WithCancel(context.Background())

		var err error
		cfg, err = kubeutils.GetConfig("", "")
		Expect(err).NotTo(HaveOccurred())

		kubeClient, err = kubernetes.NewForConfig(cfg)
		Expect(err).NotTo(HaveOccurred())

		cache := kube.NewKubeCache(ctx)
		gatewayClientFactory := &factory.KubeResourceClientFactory{
			Crd:         v1.GatewayCrd,
			Cfg:         cfg,
			SharedCache: cache,
		}
		virtualServiceClientFactory := &factory.KubeResourceClientFactory{
			Crd:         v1.VirtualServiceCrd,
			Cfg:         cfg,
			SharedCache: cache,
		}

		gatewayClient, err = v1.NewGatewayClient(gatewayClientFactory)
		Expect(err).NotTo(HaveOccurred())

		virtualServiceClient, err = v1.NewVirtualServiceClient(virtualServiceClientFactory)
		Expect(err).NotTo(HaveOccurred())

	})

	AfterEach(func() {
		cancel()
		err := virtualServiceClient.Delete(testHelper.InstallNamespace, "vs", clients.DeleteOpts{})
		Expect(err).NotTo(HaveOccurred())
	})

	It("works", func() {

		_, err := virtualServiceClient.Write(&v1.VirtualService{

			Metadata: core.Metadata{
				Name:      "vs",
				Namespace: testHelper.InstallNamespace,
			},
			VirtualHost: &gloov1.VirtualHost{
				Name:    "default",
				Domains: []string{"*"},
				Routes: []*gloov1.Route{{
					Matcher: &gloov1.Matcher{
						PathSpecifier: &gloov1.Matcher_Prefix{
							Prefix: "/",
						},
					},
					Action: &gloov1.Route_RouteAction{
						RouteAction: &gloov1.RouteAction{
							Destination: &gloov1.RouteAction_Single{
								Single: &gloov1.Destination{
									Upstream: core.ResourceRef{
										Namespace: testHelper.InstallNamespace,
										Name:      fmt.Sprintf("%s-%s-%v", testHelper.InstallNamespace, "testrunner", helper.TestRunnerPort)},
								},
							},
						},
					},
				}},
			},
		}, clients.WriteOpts{})
		Expect(err).NotTo(HaveOccurred())

		defaultGateway := defaults.DefaultGateway(testHelper.InstallNamespace)
		// wait for default gateway to be created
		Eventually(func() (*v1.Gateway, error) {
			return gatewayClient.Read(testHelper.InstallNamespace, defaultGateway.Metadata.Name, clients.ReadOpts{})
		}, "15s", "0.5s").Should(Not(BeNil()))

		gatewayProxy := "gateway-proxy"
		gatewayPort := int(80)
		testHelper.CurlEventuallyShouldRespond(helper.CurlOpts{
			Protocol:          "http",
			Path:              "/",
			Method:            "GET",
			Host:              gatewayProxy,
			Service:           gatewayProxy,
			Port:              gatewayPort,
<<<<<<< HEAD
			ConnectionTimeout: 20, // this is important, as sometimes curl hangs
=======
			ConnectionTimeout: 10, // this is important, as sometimes curl hangs
>>>>>>> cf054d6c
		}, helper.SimpleHttpResponse, 1, 120*time.Second)
	})

	Context("native ssl ", func() {

		BeforeEach(func() {
			// get the certificate so it is generated in the background
			go helpers.Certificate()
		})

		AfterEach(func() {
			err := kubeClient.CoreV1().Secrets(testHelper.InstallNamespace).Delete("secret", nil)
			Expect(err).NotTo(HaveOccurred())
		})

		It("works with ssl", func() {
			createdSecret, err := kubeClient.CoreV1().Secrets(testHelper.InstallNamespace).Create(helpers.GetKubeSecret("secret", testHelper.InstallNamespace))
			Expect(err).NotTo(HaveOccurred())

			_, err = virtualServiceClient.Write(&v1.VirtualService{

				Metadata: core.Metadata{
					Name:      "vs",
					Namespace: testHelper.InstallNamespace,
				},
				SslConfig: &gloov1.SslConfig{
					SslSecrets: &gloov1.SslConfig_SecretRef{
						SecretRef: &core.ResourceRef{
							Name:      createdSecret.ObjectMeta.Name,
							Namespace: createdSecret.ObjectMeta.Namespace,
						},
					},
				},
				VirtualHost: &gloov1.VirtualHost{
					Name:    "default",
					Domains: []string{"*"},
					Routes: []*gloov1.Route{{
						Matcher: &gloov1.Matcher{
							PathSpecifier: &gloov1.Matcher_Prefix{
								Prefix: "/",
							},
						},
						Action: &gloov1.Route_RouteAction{
							RouteAction: &gloov1.RouteAction{
								Destination: &gloov1.RouteAction_Single{
									Single: &gloov1.Destination{
										Upstream: core.ResourceRef{
											Namespace: testHelper.InstallNamespace,
											Name:      fmt.Sprintf("%s-%s-%v", testHelper.InstallNamespace, "testrunner", helper.TestRunnerPort)},
									},
								},
							},
						},
					}},
				},
			}, clients.WriteOpts{})
			Expect(err).NotTo(HaveOccurred())

			defaultGateway := defaults.DefaultGateway(testHelper.InstallNamespace)
			// wait for default gateway to be created
			Eventually(func() (*v1.Gateway, error) {
				return gatewayClient.Read(testHelper.InstallNamespace, defaultGateway.Metadata.Name, clients.ReadOpts{})
			}, "15s", "0.5s").Should(Not(BeNil()))

			gatewayProxy := "gateway-proxy"
			gatewayPort := int(443)
			caFile := ToFile(helpers.Certificate())
			//noinspection GoUnhandledErrorResult
			defer os.Remove(caFile)

			err = setup.Kubectl("cp", caFile, testHelper.InstallNamespace+"/testrunner:/tmp/ca.crt")
			Expect(err).NotTo(HaveOccurred())

			testHelper.CurlEventuallyShouldRespond(helper.CurlOpts{
				Protocol:          "https",
				Path:              "/",
				Method:            "GET",
				Host:              gatewayProxy,
				Service:           gatewayProxy,
				Port:              gatewayPort,
				CaFile:            "/tmp/ca.crt",
<<<<<<< HEAD
				ConnectionTimeout: 20,
=======
				ConnectionTimeout: 10,
>>>>>>> cf054d6c
			}, helper.SimpleHttpResponse, 1, 120*time.Second)
		})
	})
})

func ToFile(content string) string {
	f, err := ioutil.TempFile("", "")
	ExpectWithOffset(1, err).NotTo(HaveOccurred())
	n, err := f.WriteString(content)
	ExpectWithOffset(1, err).NotTo(HaveOccurred())
	ExpectWithOffset(1, n).To(Equal(len(content)))
	_ = f.Close()
	return f.Name()
}<|MERGE_RESOLUTION|>--- conflicted
+++ resolved
@@ -124,11 +124,7 @@
 			Host:              gatewayProxy,
 			Service:           gatewayProxy,
 			Port:              gatewayPort,
-<<<<<<< HEAD
-			ConnectionTimeout: 20, // this is important, as sometimes curl hangs
-=======
 			ConnectionTimeout: 10, // this is important, as sometimes curl hangs
->>>>>>> cf054d6c
 		}, helper.SimpleHttpResponse, 1, 120*time.Second)
 	})
 
@@ -210,11 +206,7 @@
 				Service:           gatewayProxy,
 				Port:              gatewayPort,
 				CaFile:            "/tmp/ca.crt",
-<<<<<<< HEAD
-				ConnectionTimeout: 20,
-=======
 				ConnectionTimeout: 10,
->>>>>>> cf054d6c
 			}, helper.SimpleHttpResponse, 1, 120*time.Second)
 		})
 	})
